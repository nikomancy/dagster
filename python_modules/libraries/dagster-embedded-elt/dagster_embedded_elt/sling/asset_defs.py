import re
import uuid
from typing import Any, Dict, Generator, List, Optional, Union

from dagster import (
    AssetExecutionContext,
    AssetsDefinition,
    AssetSpec,
    MaterializeResult,
    multi_asset,
)
from dagster._annotations import experimental

from dagster_embedded_elt.sling.resources import (
    SlingConnectionResource,
    SlingMode,
    SlingResource,
    SlingStreamReplicator,
)


@experimental
def build_sling_asset(
    asset_spec: AssetSpec,
    source_stream: str,
    target_object: str,
    mode: SlingMode = SlingMode.FULL_REFRESH,
    primary_key: Optional[Union[str, List[str]]] = None,
    update_key: Optional[str] = None,
    source_options: Optional[Dict[str, Any]] = None,
    target_options: Optional[Dict[str, Any]] = None,
    sling_resource_key: str = "sling",
) -> AssetsDefinition:
    """Asset Factory for using Sling to sync data from a source stream to a target object.

    Args:
        asset_spec (AssetSpec): The AssetSpec to use to materialize this asset.
        source_stream (str): The source stream to sync from. This can be a table, a query, or a path.
        target_object (str): The target object to sync to. This can be a table, or a path.
        mode (SlingMode, optional): The sync mode to use when syncing. Defaults to SlingMode.FULL_REFRESH.
        primary_key (Optional[Union[str, List[str]]], optional): The optional primary key to use when syncing.
        update_key (Optional[str], optional): The optional update key to use when syncing.
        source_options (Optional[Dict[str, Any]], optional): Any optional Sling source options to use when syncing.
        target_options (Optional[Dict[str, Any]], optional): Any optional target options to use when syncing.
        sling_resource_key (str, optional): The resource key for the SlingResource. Defaults to "sling".

    Examples:
        Creating a Sling asset that syncs from a file to a table:

        .. code-block:: python

            asset_spec = AssetSpec(key=["main", "dest_tbl"])
            asset_def = build_sling_asset(
                    asset_spec=asset_spec,
                    source_stream="file:///tmp/test.csv",
                    target_object="main.dest_table",
                    mode=SlingMode.INCREMENTAL,
                    primary_key="id"
            )

        Creating a Sling asset that syncs from a table to a file with a full refresh:

        .. code-block:: python

            asset_spec = AssetSpec(key="test.csv")
            asset_def = build_sling_asset(
                    asset_spec=asset_spec,
                    source_stream="main.dest_table",
                    target_object="file:///tmp/test.csv",
                    mode=SlingMode.FULL_REFRESH
            )


    """
    if primary_key is not None and not isinstance(primary_key, list):
        primary_key = [primary_key]

    @multi_asset(
        name=asset_spec.key.to_python_identifier(),
        compute_kind="sling",
        specs=[asset_spec],
        required_resource_keys={sling_resource_key},
    )
    def sync(context: AssetExecutionContext) -> MaterializeResult:
        sling: SlingResource = getattr(context.resources, sling_resource_key)
        last_row_count_observed = None
        for stdout_line in sling.sync(
            source_stream=source_stream,
            target_object=target_object,
            mode=mode,
            primary_key=primary_key,
            update_key=update_key,
            source_options=source_options,
            target_options=target_options,
        ):
            match = re.search(r"(\d+) rows", stdout_line)
            if match:
                last_row_count_observed = int(match.group(1))
            context.log.info(stdout_line)

        return MaterializeResult(
            metadata=(
                {} if last_row_count_observed is None else {"row_count": last_row_count_observed}
            )
        )

    return sync


@experimental
<<<<<<< HEAD
def build_assets_from_sling_streams(
    source: SlingConnectionResource,
    target: SlingConnectionResource,
    streams: List[Dict[str, Any]],
    mode: SlingMode = SlingMode.FULL_REFRESH,
    target_object: str = "{target_schema}.{stream_schema}_{stream_table}",
    source_options: Optional[Dict[str, Any]] = None,
    target_options: Optional[Dict[str, Any]] = None,
) -> AssetsDefinition:
=======
def build_assets_from_sling_stream(
    source: SlingConnectionResource,
    target: SlingConnectionResource,
    stream: str,
    target_object: str = "{{target_schema}}.{{stream_schema}}_{{stream_table}}",
    mode: SlingMode = SlingMode.FULL_REFRESH,
    primary_key: Optional[Union[str, List[str]]] = None,
    update_key: Optional[str] = None,
    source_options: Optional[Dict[str, Any]] = None,
    target_options: Optional[Dict[str, Any]] = None,
) -> AssetsDefinition:
    """Asset Factory for using Sling to sync data from a source stream to a target object.

    Args:
        source (SlingConnectionResource): The source SlingConnectionResource to use.
        target (SlingConnectionResource): The target SlingConnectionResource to use.
        stream (str): The source stream to sync from. This can be a table, a query, or a path.
        target_object (str, optional): The target object to sync to. This can be a table, or a path. Defaults to the template of "{{target_schema}}.{{stream_schema}}_{{stream_table}}". See the Sling documentation for more information. https://docs.slingdata.io/sling-cli/replication
        mode (SlingMode, optional): The sync mode to use when syncing. Defaults to `full-refresh`.
        primary_key (Optional[Union[str, List[str]]], optional): The optional primary key to use when syncing.
        update_key (Optional[str], optional): The optional update key to use when syncing.
        source_options (Optional[Dict[str, Any]], optional): Any optional Sling source options to use when syncing.
        target_options (Optional[Dict[str, Any]], optional): Any optional target options to use when syncing.

    Examples:
        Creating a Sling asset that syncs from a database to a data warehouse:

        .. code-block:: python

            source = SlingConnectionResource(
                type="postgres",
                host=EnvVar("POSTGRES_HOST"),
                port=EnvVar("POSTGRES_PORT"),
                user=EnvVar("POSTGRES_USER"),
                password=EnvVar("POSTGRES_PASSWORD"),
                database=EnvVar("POSTGRES_DATABASE"),
            )

            target = SlingConnectionResource(
                type="snowflake",
                account=EnvVar("SNOWFLAKE_ACCOUNT"),
                user=EnvVar("SNOWFLAKE_USER"),
                password=EnvVar("SNOWFLAKE_PASSWORD"),
                database=EnvVar("SNOWFLAKE_DATABASE"),
                warehouse=EnvVar("SNOWFLAKE_WAREHOUSE"),
            )

            asset_def = build_assets_from_sling_stream(
                    source=source,
                    target=target,
                    stream="main.orders",
                    target_object="main.orders",
                    mode=SlingMode.INCREMENTAL,
                    primary_key="id"
            )
    """
    if primary_key is not None and not isinstance(primary_key, list):
        primary_key = [primary_key]

>>>>>>> c158ae71
    sling_replicator = SlingStreamReplicator(
        source_connection=source,
        target_connection=target,
    )

<<<<<<< HEAD
    asset_names = []
    specs = []
    for stream in streams:
        asset_name = stream["stream_name"].replace(".", "_")
        if stream["stream_name"].startswith("file://"):
            asset_name = asset_name.split("/")[-1]
        asset_names.append(asset_name)

    specs = [AssetSpec(asset_name) for asset_name in asset_names]

    @multi_asset(
        name=f"sling_sync__{str(uuid.uuid4())[:8]}",
        compute_kind="sling",
        specs=specs,
    )
    def _sling_assets(context: AssetExecutionContext) -> Generator[MaterializeResult, None, None]:
        last_row_count_observed = None

        for stdout_line in sling_replicator.sync(
            streams=streams,
            mode=mode,
            target_object=target_object,
=======
    # sanitize the stream name to a valid asset name, matching the regex A-Za-z0-9_
    asset_name = stream.replace(".", "_")

    if asset_name.startswith("file://"):
        asset_name = asset_name.split("/")[-1]

    specs = [AssetSpec(asset_name)]

    @multi_asset(name=f"sling_sync__{asset_name}", compute_kind="sling", specs=specs)
    def _sling_assets(context: AssetExecutionContext) -> MaterializeResult:
        last_row_count_observed = None

        for stdout_line in sling_replicator.sync(
            source_stream=stream,
            target_object=target_object,
            mode=mode,
            primary_key=primary_key,
            update_key=update_key,
>>>>>>> c158ae71
            source_options=source_options,
            target_options=target_options,
        ):
            match = re.search(r"(\d+) rows", stdout_line)
            if match:
                last_row_count_observed = int(match.group(1))
            context.log.info(stdout_line)

<<<<<<< HEAD
        for spec in specs:
            yield MaterializeResult(
                asset_key=spec.key,
                metadata=(
                    {}
                    if last_row_count_observed is None
                    else {"row_count": last_row_count_observed}
                ),
            )
=======
        return MaterializeResult(
            metadata=(
                {} if last_row_count_observed is None else {"row_count": last_row_count_observed}
            )
        )
>>>>>>> c158ae71

    return _sling_assets<|MERGE_RESOLUTION|>--- conflicted
+++ resolved
@@ -108,25 +108,12 @@
 
 
 @experimental
-<<<<<<< HEAD
 def build_assets_from_sling_streams(
     source: SlingConnectionResource,
     target: SlingConnectionResource,
     streams: List[Dict[str, Any]],
     mode: SlingMode = SlingMode.FULL_REFRESH,
     target_object: str = "{target_schema}.{stream_schema}_{stream_table}",
-    source_options: Optional[Dict[str, Any]] = None,
-    target_options: Optional[Dict[str, Any]] = None,
-) -> AssetsDefinition:
-=======
-def build_assets_from_sling_stream(
-    source: SlingConnectionResource,
-    target: SlingConnectionResource,
-    stream: str,
-    target_object: str = "{{target_schema}}.{{stream_schema}}_{{stream_table}}",
-    mode: SlingMode = SlingMode.FULL_REFRESH,
-    primary_key: Optional[Union[str, List[str]]] = None,
-    update_key: Optional[str] = None,
     source_options: Optional[Dict[str, Any]] = None,
     target_options: Optional[Dict[str, Any]] = None,
 ) -> AssetsDefinition:
@@ -178,13 +165,11 @@
     if primary_key is not None and not isinstance(primary_key, list):
         primary_key = [primary_key]
 
->>>>>>> c158ae71
     sling_replicator = SlingStreamReplicator(
         source_connection=source,
         target_connection=target,
     )
 
-<<<<<<< HEAD
     asset_names = []
     specs = []
     for stream in streams:
@@ -207,26 +192,6 @@
             streams=streams,
             mode=mode,
             target_object=target_object,
-=======
-    # sanitize the stream name to a valid asset name, matching the regex A-Za-z0-9_
-    asset_name = stream.replace(".", "_")
-
-    if asset_name.startswith("file://"):
-        asset_name = asset_name.split("/")[-1]
-
-    specs = [AssetSpec(asset_name)]
-
-    @multi_asset(name=f"sling_sync__{asset_name}", compute_kind="sling", specs=specs)
-    def _sling_assets(context: AssetExecutionContext) -> MaterializeResult:
-        last_row_count_observed = None
-
-        for stdout_line in sling_replicator.sync(
-            source_stream=stream,
-            target_object=target_object,
-            mode=mode,
-            primary_key=primary_key,
-            update_key=update_key,
->>>>>>> c158ae71
             source_options=source_options,
             target_options=target_options,
         ):
@@ -235,7 +200,6 @@
                 last_row_count_observed = int(match.group(1))
             context.log.info(stdout_line)
 
-<<<<<<< HEAD
         for spec in specs:
             yield MaterializeResult(
                 asset_key=spec.key,
@@ -245,12 +209,5 @@
                     else {"row_count": last_row_count_observed}
                 ),
             )
-=======
-        return MaterializeResult(
-            metadata=(
-                {} if last_row_count_observed is None else {"row_count": last_row_count_observed}
-            )
-        )
->>>>>>> c158ae71
 
     return _sling_assets